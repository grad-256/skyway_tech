import {
  LocalAudioStream,
  LocalP2PRoomMember,
  P2PRoom,
  RemoteDataStream,
  SkyWayContext,
  SkyWayRoom
} from "@skyway-sdk/room"
import { Room } from "../domain/entities/Room"
import { Stream } from "../domain/entities/Stream"
import { TempleElement } from "../infrastructure/TempleElement"
import { fetchSkyWayToken } from "../service/skyway"
import { SkyWayConnectivityTest } from "../connectivity"

interface ConnectionStatus {
  isReady: boolean
  message: string
}

interface ConnectivityTestResult {
  iceConnectivity: boolean
  networkLatency: number
  audioSupported: boolean
  videoSupported: boolean
  recommendedConnectionType: "P2P" | "SFU" | null
  connectionState: string
}

interface VideoQualityPreset {
  width: number;
  height: number;
  frameRate: number;
  maxBitrate?: number;
  minWidth?: number;
  minHeight?: number;
  minFrameRate?: number;
  minBitrate?: number;
}

const QUALITY_PRESETS: Record<'high' | 'medium' | 'low', VideoQualityPreset> = {
  high: {
    width: 1280,
    height: 720,
    frameRate: 30,
    minWidth: 640,
    minHeight: 480,
    minFrameRate: 15,
  },
  medium: {
    width: 640,
    height: 480,
    frameRate: 24,
    minWidth: 320,
    minHeight: 240,
    minFrameRate: 12,
  },
  low: {
    width: 320,
    height: 240,
    frameRate: 15,
    minWidth: 160,
    minHeight: 120,
    minFrameRate: 8,
  }
};

interface NetworkQualityMetrics {
  bytesReceived: number;
  packetsReceived: number;
  packetsLost: number;
  timestamp: number;
  nackCount: number;
  pliCount: number;
  roundTripTime: number;
  availableBitrate: number;
  jitter: number;
  freezeCount: number;
  freezeDuration: number;
  connectionState: string;
}

export class VideoChat {
  private room: Room | undefined
  private context: SkyWayContext | undefined
  private lastConnectionTest: ConnectivityTestResult | null = null
  private hasCompletedInitialTest: boolean = false
  private testContext: SkyWayContext | null = null
  private testRoom: P2PRoom | null = null
  private memberA: LocalP2PRoomMember | null = null
  private testContainer: HTMLElement | null = null
  private memberB: LocalP2PRoomMember | null = null
  private roomB: P2PRoom | null = null
  private testContextB: SkyWayContext | null = null
  private lastMetrics: NetworkQualityMetrics | null = null;
  private qualityHistory: ('good' | 'bad')[] = [];
  private readonly HISTORY_SIZE = 5;
  private maxRetryAttempts = 3;
  private currentRetryAttempt = 0;
  private retryTimeout = 2000; // 2秒
  private loadingIndicator: HTMLElement | null = null;
  private qualityMonitoringInterval: NodeJS.Timer | null = null;
  private qualityRecoveryTimeouts: number[] = [];
  private messageArea: HTMLElement | null = null;
  
  constructor(
    private stream: Stream,
    private templeElement: TempleElement,
    private connectivityContainer: HTMLElement | null
<<<<<<< HEAD
  ) {
    window.addEventListener('beforeunload', () => {
      console.log('ページアンロードによるクリーンアップを実行します');
      this.dispose();
    });

    // ESCキーでの退室処理
    document.addEventListener('keydown', (event) => {
      if (event.key === 'Escape') {
        console.log('ESCキーによる退室処理を実行します');
        this.dispose();
      }
    });
  }
=======
  ) {}
>>>>>>> fdda5c26

  private showLoading(message: string = "接続テスト中...") {
    const overlay = document.getElementById("loading-overlay")
    const messageEl = overlay?.querySelector(".loading-message")
    if (overlay && messageEl) {
      messageEl.textContent = message
      overlay.style.display = "flex"
    }
  }

  private hideLoading() {
    const overlay = document.getElementById("loading-overlay")
    if (overlay) {
      overlay.style.display = "none"
    }
  }

  public async checkConnectionStatus(): Promise<ConnectionStatus> {
    if (!this.context) {
      return {
        isReady: false,
        message: "コンテキストが初期化されていません"
      }
    }

    try {
      this.showLoading()
      const connectivityTest = new SkyWayConnectivityTest(this.context)
      const testResult = await connectivityTest.runConnectivityTest()
      this.lastConnectionTest = testResult
      // テスト結果の表示を更新
      this.updateTestResults(testResult)

      // 接続状態の判定
      if (testResult.networkLatency > 1000) {
        return {
          isReady: false,
          message: `ネットワーク遅延が大きすぎます（${testResult.networkLatency}ms）`
        }
      }

      if (!testResult.audioSupported || !testResult.videoSupported) {
        return {
          isReady: false,
          message: "音声またはビデオデバイスにアクセスできません"
        }
      }

      return {
        isReady: true,
        message:
          testResult.networkLatency > 300
            ? "接続状態が不安定です"
            : "接続状態は良好です"
      }
    } catch (error) {
      console.error("接続テストエラー:", error)
      return {
        isReady: false,
        message: "接続テストに失敗しました"
      }
    } finally {
      this.hideLoading()
    }
  }

  private async testLocalStream(autoRetry: boolean = true, noneTestCompleted: boolean | undefined = undefined): Promise<void> {
    if (noneTestCompleted === false) {
      this.hasCompletedInitialTest = false
    } else if (noneTestCompleted === true) {
      return
    }

    if (this.hasCompletedInitialTest) return
    
    try {
      this.hasCompletedInitialTest = false
      await this.cleanupTestResources();
      this.showLoading("ローカルストリームをテスト中...")

      // テスト用のコンテナを作成
      this.testContainer = this.createTestContainer()
      const videoPreviewContainer =
        this.testContainer.querySelector<HTMLDivElement>(
          ".video-preview-container"
        )
      const audioPreviewContainer =
        this.testContainer.querySelector<HTMLDivElement>(
          ".audio-preview-container"
        )

      if (!videoPreviewContainer || !audioPreviewContainer) {
        throw new Error("プレビューコンテナが見つかりません")
      }

      // テスト用のコンテキストとルームの設定
      const testToken = await fetchSkyWayToken()
      this.testContext = await SkyWayContext.Create(testToken)
      const testRoomName = `test-room-${Date.now()}`
      this.testRoom = await SkyWayRoom.FindOrCreate(this.testContext, {
        type: "p2p",
        name: testRoomName,
        options: {
          turnPolicy: "turnOnly"
        }
      })

      // MemberAの参加を待つ
      this.memberA = await this.testRoom.join()

      // ビデオストリームの公開を待つ
      let videoPublication
      if (this.stream.videoStream) {
          videoPublication = await this.memberA.publish(this.stream.videoStream)
          console.log("映像ストリームを公開:", videoPublication.id)
      }

      // MemberB用の別のコンテキスト
      const testTokenB = await fetchSkyWayToken()
      this.testContextB = await SkyWayContext.Create(testTokenB)
      this.roomB = await SkyWayRoom.FindOrCreate(this.testContextB, {
        type: "p2p",
        name: testRoomName,
        options: {
          turnPolicy: "turnOnly" // TURN経由の通信を強制
        }
      })
      this.memberB = await this.roomB.join()
      // ビデオプレビューの設定
      if (videoPublication) {
        console.log("映像ストリームを公開:", videoPublication.id)
        const videoSubscription = await this.memberB.subscribe(
          videoPublication.id
        )

        // MemberBが映像をサブスクライブ
        console.log("映像ストリームをサブスクライブ:", videoSubscription)
        const videoPreview = document.createElement("video")
        videoPreview.autoplay = true
        videoPreview.playsInline = true
        videoPreview.muted = true
        videoPreview.style.cssText = `
          width: 100%;
          height: 100%;
          object-fit: cover;
          border-radius: 4px;
        `
        // RemoteVideoStreamの場合のみattachメソッドを使用
        if ("attach" in videoSubscription.stream) {
          await videoSubscription.stream.attach(videoPreview)
        }
        videoPreviewContainer.appendChild(videoPreview)
      } else {
        videoPreviewContainer.innerHTML = `
          <div class="no-video-message" style="
            display: flex;
            align-items: center;
            justify-content: center;
            height: 100%;
            color: #666;
          ">
            カメラが利用できません
          </div>
        `
      }

      // オーディオプレビューの設定
      if (this.stream.audioStream) {
        // 音声ストリームの公開
        const audioPublication = await this.memberA.publish(
          this.stream.audioStream
        )
        console.log("音声ストリームを公開:", audioPublication.id)

        // MemberBが音声をサブスクライブ
        const audioSubscription = await this.memberB.subscribe(
          audioPublication.id
        )
        console.log("音声ストリームをサブスクライブ:", audioSubscription)
        const audioMeter = document.createElement("div")
        audioMeter.className = "audio-meter"
        audioMeter.innerHTML = `
          <div style="
            display: flex;
            align-items: center;
            gap: 8px;
            margin-bottom: 8px;
          ">
            <span>音声レベル:</span>
            <div class="meter-bar" style="
              flex-grow: 1;
              height: 20px;
              background: #1a1a1a;
              border-radius: 10px;
              overflow: hidden;
            ">
              <div class="meter-fill" style="
                width: 0%;
                height: 100%;
                background: #4caf50;
                transition: width 0.1s ease;
              "></div>
            </div>
          </div>
        `
        audioPreviewContainer.appendChild(audioMeter)

        // 音声レベルの可視化
        const cleanup = this.visualizeAudio(
          audioSubscription.stream as any,
          audioMeter.querySelector(".meter-fill")
        )

        // 10秒後にクリーンアップ
        setTimeout(() => {
          if (cleanup) cleanup()
        }, 10000)
      } else {
        audioPreviewContainer.innerHTML = `
          <div style="
            color: #666;
            text-align: center;
            padding: 10px;
          ">
            マイクが利用できません
          </div>
        `
      }
      this.hasCompletedInitialTest = true
    } catch (error) {
      console.error("ローカルストリームテストエラー:", error)
      this.hideLoading()
      this.hasCompletedInitialTest = false
      await this.cleanupTestResources();
      // クリーンアップ
      if (autoRetry && this.currentRetryAttempt < this.maxRetryAttempts) {
        this.showRetryDialog();
        // 自動再接続
        // this.currentRetryAttempt++;
        // console.log(`自動再接続を試みます (${this.currentRetryAttempt}/${this.maxRetryAttempts})`);
        
        // await new Promise(resolve => setTimeout(resolve, this.retryTimeout));
        // return this.testLocalStream(true);
      } else {
        // 手動再接続のUIを表示
        this.showRetryDialog();
      }
      
    }
  }

  // クリーンアップ処理を別メソッドに切り出し
  private async cleanupTestResources(): Promise<void> {
    try {
      if (this.memberA) {
        await this.memberA.leave();
        this.memberA = null;
      }
      if (this.memberB) {
        await this.memberB.leave();
        this.memberB = null;
      }
      if (this.testRoom) {
        await this.testRoom.dispose();
        this.testRoom = null;
      }
      if (this.roomB) {
        await this.roomB.dispose();
        this.roomB = null;
      }
      if (this.testContext) {
        await this.testContext.dispose();
        this.testContext = null;
      }
      if (this.testContextB) {
        await this.testContextB.dispose();
        this.testContextB = null;
      }
      if (this.testContainer) {
        this.testContainer.remove();
        this.testContainer = null;
      }
    } catch (cleanupError) {
      console.error("クリーンアップ中にエラーが発生:", cleanupError);
    }
  }

  // 音声レベルの可視化メソッドを追加
  private visualizeAudio(
    audioStream: LocalAudioStream,
    meterElement: HTMLElement | null
  ) {
    if (!meterElement || !audioStream.track) return

    // MediaStreamを作成
    const mediaStream = new MediaStream([audioStream.track])

    try {
      const audioContext = new AudioContext()
      const source = audioContext.createMediaStreamSource(mediaStream)
      const analyser = audioContext.createAnalyser()
      analyser.fftSize = 256
      source.connect(analyser)

      const dataArray = new Uint8Array(analyser.frequencyBinCount)

      const updateMeter = () => {
        analyser.getByteFrequencyData(dataArray)
        const average = dataArray.reduce((a, b) => a + b) / dataArray.length
        const level = Math.min(100, (average / 128) * 100)

        meterElement.style.width = `${level}%`
        meterElement.style.backgroundColor = level > 50 ? "#4caf50" : "#ffd700"

        requestAnimationFrame(updateMeter)
      }

      updateMeter()

      // AudioContextのクリーンアップ用の関数を返す
      return () => {
        try {
          source.disconnect()
          audioContext.close()
        } catch (error) {
          console.error("AudioContext cleanup error:", error)
        }
      }
    } catch (error) {
      console.error("Audio visualization error:", error)
      return () => {}
    }
  }

  private createTestContainer(): HTMLElement {
    const container = document.createElement("div")
    container.className = "stream-test-container"
    container.style.cssText = `
      position: fixed;
      top: 50%;
      left: 50%;
      transform: translate(-50%, -50%);
      background: rgba(0, 0, 0, 0.95);
      padding: 20px;
      border-radius: 8px;
      z-index: 1000;
      color: white;
      text-align: center;
      min-width: 500px;
      box-shadow: 0 4px 6px rgba(0, 0, 0, 0.1);
    `

    container.innerHTML = `
      <div class="test-header">
        <h3 style="margin: 0 0 10px 0; color: white; font-size: 1.2em;">通信テスト中...</h3>
        <p style="margin: 0 0 20px 0; color: #e0e0e0;">ビデオと音声の確認を行っています</p>
      </div>
      <div class="video-preview-container" style="
        width: 480px;
        height: 360px;
        background: #1a1a1a;
        margin: 0 auto 20px;
        border-radius: 4px;
        overflow: hidden;
        border: 1px solid rgba(255, 255, 255, 0.1);
      "></div>
      <div class="audio-preview-container" style="
        margin: 10px auto;
        padding: 10px;
        background: rgba(255, 255, 255, 0.05);
        border-radius: 4px;
      "></div>
      <div class="test-status" style="
        margin-top: 10px;
        font-size: 14px;
        color: #e0e0e0;
      ">
        <p>残り時間: <span class="test-timer" style="color: white; font-weight: bold;">10</span>秒</p>
        <button class="test-next-button" style="
          background: #4CAF50;
          color: white;
          border: none;
          padding: 10px 20px;
          border-radius: 4px;
          cursor: pointer;
          font-size: 14px;
          margin-left: 10px;
          display: none;
        ">
        次へ進む
      </button>
      </div>
    `

    document.body.appendChild(container)

    // タイマーの更新
    let timeLeft = 10
    const timerElement = container.querySelector(
      ".test-timer"
    ) as HTMLDivElement
    const actionsContainer = container.querySelector(
      ".test-next-button"
    ) as HTMLDivElement
    const timer = setInterval(async () => {
      timeLeft--
      if (timerElement) timerElement.textContent = timeLeft.toString()
      if (timeLeft <= 0) {
        clearInterval(timer)
        if (actionsContainer && timerElement) {
          actionsContainer.style.display = "block"
          timerElement.parentElement!.style.display = "none" // タイマーを非表示
        }
      }
    }, 1000)

    // 次へ進むボタンのイベントハンドラ
    actionsContainer?.addEventListener("click", async () => {
      if (this.memberA) await this.memberA.leave()
      if (this.memberB) await this.memberB.leave()
      if (this.testRoom) await this.testRoom.dispose()
      if (this.roomB) await this.roomB.dispose()
      if (this.testContext) await this.testContext.dispose()
      if (this.testContextB) await this.testContextB.dispose()
      if (this.testContainer) this.testContainer.remove()
      // ローディングを非表示
      this.hideLoading()
      container.remove()
      // 必要に応じて追加の処理（例：通信状況の確認画面を表示）
    })

    return container
  }

  // 手動再接続用のダイアログを表示
private showRetryDialog(): void {
  const dialogContainer = document.createElement('div');
  dialogContainer.className = 'retry-dialog';
  dialogContainer.style.cssText = `
    position: fixed;
    top: 50%;
    left: 50%;
    transform: translate(-50%, -50%);
    background: rgba(0, 0, 0, 0.95);
    padding: 20px;
    border-radius: 8px;
    z-index: 1000;
    color: white;
    text-align: center;
  `;

  dialogContainer.innerHTML = `
    <h3 style="margin: 0 0 10px 0;">接続エラー</h3>
    <p style="margin: 0 0 20px 0;">ローカルストリームのテストに失敗しました</p>
    <button class="retry-button" style="
      background: #4CAF50;
      color: white;
      border: none;
      padding: 10px 20px;
      border-radius: 4px;
      cursor: pointer;
      margin-right: 10px;
    ">
      再試行
    </button>
  `;

  document.body.appendChild(dialogContainer);

  // イベントリスナーの設定
  const retryButton = dialogContainer.querySelector('.retry-button');
  retryButton?.addEventListener('click', async () => {
    dialogContainer.remove();
    this.currentRetryAttempt = 0; // リトライカウントをリセット
    await this.testLocalStream(false, false); // 手動再試行
  });
}


  async initialize() {
    try {
      const token = await fetchSkyWayToken()
      this.context = await SkyWayContext.Create(token)

      // 接続状態チェック
      const status = await this.checkConnectionStatus()
      if (!status.isReady) {
        throw new Error(status.message)
      }

      // ローカルストリームのテスト
      await this.testLocalStream(true)
      this.hasCompletedInitialTest = true

      console.log("接続テスト結果:", this.lastConnectionTest)
    } catch (error) {
      console.error("初期化エラー:", error)
      throw error
    }
  }

  async createRoom() {
    if (!this.context) throw new Error("Contextが初期化されていません")

    const roomName = this.templeElement.roomNameInput.value
    if (roomName === "") return

    // ルーム名のバリデーション
    const roomNamePattern = /^[.A-Za-z0-9%*_-]+$/
    if (!roomNamePattern.test(roomName)) {
      throw new Error(
        "ルーム名には半角英数字と一の記号（.%*_-）のみ使用できます"
      )
    }

    try {
      const skyWayRoom = await SkyWayRoom.FindOrCreate(this.context, {
        type: "p2p",
        name: roomName
      })
      this.room = new Room(skyWayRoom)
      // イベントリスナーの設定
      this.setupRoomEventListeners()
    } catch (error) {
      console.error("ルーム作成エラー:", error)
      throw error
    }
  }

  private setupRoomEventListeners() {
    if (!this.room) return

    // メンバー参加イベント
    this.room.events.onMemberJoined?.add(event => {
      console.log("メンバーが参加しました:", event.member.id)
    })

    // メンバー退出イベント
    this.room.events.onMemberLeft?.add(event => {
      console.log("メンバーが退出しました:", event.member.id)
      const mediaElements = document.querySelectorAll(
        `[data-member-id="${event.member.id}"]`
      )
      mediaElements.forEach(element => element.remove())
    })

    // ストリーム公開イベント
    this.room.events.onStreamPublished?.add(async event => {
      console.log("新しいストリームが公開されました:", {
        publicationId: event.publication.id,
        publisherId: event.publication.publisher.id,
        contentType: event.publication.contentType
      })

      await this.handleNewPublication(event.publication)
    })

    // ストリーム公開停止イベント
    this.room.events.onStreamUnpublished?.add(event => {
      console.log("ストリームの公開が停止されました:", event.publication.id)
      const mediaElement = document.querySelector(
        `[data-publication-id="${event.publication.id}"]`
      )
      if (mediaElement) {
        mediaElement.remove()
      }
    })

    // メッセージ受信イベント
    this.room.events.onPublicationSubscribed?.add(event => {
      const { subscription } = event
      if (subscription.stream instanceof RemoteDataStream) {
        subscription.stream.onData.add((data: unknown) => {
          try {
            console.log("メッセージを受信:", data)
            const senderName = subscription.publication.publisher.name || "匿名"
            this.appendMessage(senderName, data as string)
          } catch (error) {
            console.error("メッセージ受信エラー:", error)
          }
        })
      }
    })
  }

  private async handleNewPublication(publication: any) {
    try {
      const localMemberId = this.room?.getLocalMember()?.id
      const publisherId = publication.publisher.id

      // 自分のストリームはスキップ
      if (publisherId === localMemberId) {
        console.log("自分のストリームなのでスキップします");
        return;
      }

      console.log("新規配信を処理:", {
        contentType: publication.contentType,
        publisherId,
        isLocal: publisherId === localMemberId
      });

      // データストリームは無視（Room クラスで処理される）
      if (publication.contentType === "data") {
        console.log("データストリームは別途処理されます");
        return
      }

      console.log(`${publication.contentType}ストリームを購読開始:`, {
        publicationId: publication.id,
        publisherId: publication.publisher.id,
        contentType: publication.contentType
      })

      const subscription = await this.room?.subscribeStream(publication.id)
      if (!subscription) {
        console.error("音声ストリームの購読に失敗");
        return;
      }

      // ストリーム接続前の状態をロ��
      console.log('ストリーム接続前:', subscription.subscription.state);
      if (publication.contentType === 'audio') {
        console.log("音声ストリームのUI処理を開始");
        const audioElement = await this.attachStreamToUI(subscription.stream, publication);
        
        // 音量メーターの追加（必要な場合）
        this.setupAudioMeter(subscription.stream, audioElement);
      }
      if (publication.contentType === 'video') {
        console.log('接続前の状態:', subscription.subscription.state);
        subscription.subscription.onConnectionStateChanged.add(state => {
          console.log('[イベント発火] 接続状態変更:', {
            oldState: subscription.subscription.getConnectionState(),
            newState: state,
            timestamp: new Date().toISOString()
          });

          // 状態に応じたユーザー通知と対応
          this.handleConnectionStateChange(state);
        });
        await this.attachStreamToUI(subscription.stream, publication);
      }
      // ストリーム接続後の状態をログ
      console.log('ストリーム接続後:', subscription.subscription.state);
    } catch (error) {
      console.error("ストリーム購読エラー:", error)
    }
  }

  // 音量メーターのセットアップ（オプション）
  private setupAudioMeter(stream: any, audioElement: HTMLAudioElement | null) {
    if (!audioElement) return;
    try {
      audioElement.muted = false;

      const audioContext = new AudioContext();
      const source = audioContext.createMediaStreamSource(new MediaStream([stream.track]));
      const analyser = audioContext.createAnalyser();
      source.connect(analyser);
      
      // 音量の可視化処理を追加する場合はここに実装
    } catch (error) {
      console.error("音量メーターのセットアップエラー:", error);
    }
  }

  private generateRandomName(): string {
    const adjectives = [
      "陽気な",
      "眠そうな",
      "元気な",
      "優しい",
      "真面目な",
      "おしゃべりな"
    ]
    const animals = [
      "パンダ",
      "キリン",
      "ライオン",
      "ペンギルー",
      "カンガルー",
      "コアラ"
    ]

    const randomAdjective =
      adjectives[Math.floor(Math.random() * adjectives.length)]
    const randomAnimal = animals[Math.floor(Math.random() * animals.length)]

    return `${randomAdjective}${randomAnimal}`
  }

  private async attachStreamToUI(stream: any, publication: any) {
    const localMemberId = this.room?.getLocalMember()?.id;
    if (publication.publisher.id === localMemberId && publication.contentType === 'audio') {
      console.log("自分の音声ストリームなのでUIをスキップします");
      return;
    }

    console.log("Attaching stream to UI:", {
      streamType: typeof stream,
      trackExists: !!stream.track,
      trackType: typeof stream.track,
      kind: stream.track?.kind,
      contentType: publication.contentType,  // SkyWayのcontentTypeも確認
      publication: {
        id: publication.id,
        publisherId: publication.publisher.id,
        contentType: publication.contentType
      }
    })

    // テスト用のストリームは無視する
    if (publication.publisher.name?.includes("test-room")) {
      console.log("テスト用のストリームをスキップします")
      return
    }

    const mediaElement = this.createMediaElement(stream)

    // データ属性を追加
    mediaElement.dataset.memberId = publication.publisher.id
    mediaElement.dataset.publicationId = publication.id
    mediaElement.dataset.publisherId = publication.publisher.id

    await stream.attach(mediaElement)

    console.log("attachStreamToUI", publication.contentType)
    console.log("mediaElement", mediaElement)
    // audio要素の場合は特別な配置を行う
    if (publication.contentType === 'audio') {
      // remote-audio-containerが存在しない場合は作成
      let audioContainer = document.getElementById("remote-audio-container")
      if (!audioContainer) {
        audioContainer = document.createElement("div")
        audioContainer.id = "remote-audio-container"
        document.body.appendChild(audioContainer)
      }

      // 既存の同じパブリッシャーのaudio要素があれば削除
      const existingWrapper = audioContainer.querySelector(
        `div[data-publisher-id="${publication.publisher.id}"]`
      )
      if (existingWrapper) {
        existingWrapper.remove()
      }

      console.log(this.room?.getLocalMember()?.id)
      console.log(publication.publisher.id)

      // オーディオコントロールのラッパー作成
      const audioWrapper = document.createElement("div")
      audioWrapper.className = "audio-control-wrapper"
      audioWrapper.dataset.publisherId = publication.publisher.id

      // 発行者名のラベル作成
      const publisherLabel = document.createElement("div")
      publisherLabel.className = "publisher-label"

      // ランダムな名前を生成して保存
      const randomName = this.generateRandomName()
      const isLocal =
        publication.publisher.id === this.room?.getLocalMember()?.id

      // IDと名前をみ合わせて表示
      const displayName = isLocal
        ? `${randomName}（自分）- ${publication.publisher.id}`
        : `${randomName} - ${publication.publisher.id}`

      publisherLabel.textContent = displayName

      // メタデータに名前を保存（後で参照できるように）
      if (isLocal && this.room?.getLocalMember()) {
        this.room.getLocalMember()?.updateMetadata(randomName)
      }

      // ラッパーに要素を追加
      audioWrapper.appendChild(publisherLabel)
      audioWrapper.appendChild(mediaElement)

      audioContainer.appendChild(audioWrapper)
      console.log("Audio element added to container")
    } else if (publication.contentType === "video") {
      this.templeElement.remoteMediaArea.appendChild(mediaElement)
    }
  }

  private createMediaElement(stream: any) {
    if (stream.track.kind === "video") {
      const element = document.createElement("video")
      element.autoplay = true
      element.playsInline = true
      return element
    } else {
      const element = document.createElement("audio")
      element.autoplay = true
      element.controls = true
      element.classList.add("remote-audio")
      return element
    }
  }

  private async showConnectivityTestModal(): Promise<boolean> {
    try {
      const modalContainer = document.createElement("div")
      modalContainer.className = "connectivity-test-modal"
      modalContainer.innerHTML = `
        <div class="modal-content">
          <h2>通信状況の確認</h2>
          <div class="test-phase">
            <div class="test-status">
              <div class="status-indicator"></div>
              <p class="status-message">通信テストを開始します</p>
            </div>
            
            <div class="test-preview">
              <div class="video-preview-container" style="
                width: 480px;
                height: 360px;
                background: #1a1a1a;
                margin: 0 auto 20px;
                border-radius: 4px;
                overflow: hidden;
                border: 1px solid rgba(255, 255, 255, 0.1);
              "></div>
              <div class="audio-preview-container" style="
                margin: 10px auto;
                padding: 10px;
                background: rgba(255, 255, 255, 0.05);
                border-radius: 4px;
              "></div>
            </div>

            <div id="test-results" class="test-results">
              <div class="result-item">
                <span class="label">ICE接続状態:</span>
                <span class="value" id="test-ice-status">-</span>
              </div>
              <div class="result-item">
                <span class="label">ネットワーク遅延:</span>
                <span class="value" id="test-latency">-</span>
              </div>
              <div class="result-item">
              <span class="label">往復時間(RTT):</span>
              <span class="value" id="test-rtt">-</span>
            </div>
            <div class="result-item">
              <span class="label">利用可能帯域:</span>
              <span class="value" id="test-bitrate">-</span>
            </div>
            <div class="result-item">
              <span class="label">接続状態:</span>
              <span class="value" id="test-connection-state">-</span>
            </div>
              <div class="result-item">
                <span class="label">音声デバイス:</span>
                <span class="value" id="test-audio">-</span>
              </div>
              <div class="result-item">
                <span class="label">映像デバイス:</span>
                <span class="value" id="test-video">-</span>
              </div>
            </div>
          </div>

          <div class="modal-actions">
            <button class="cancel-test">キャンセル</button>
            <button class="start-room" disabled>入室する</button>
          </div>
        </div>
      `
      document.body.appendChild(modalContainer)

      // 接続テストの実行
      const testResult = await this.runConnectivityTest(modalContainer)

      // テスト結果に基づいてUI更新
      this.updateTestUI(modalContainer, testResult)

      // ユーザー選択を待つ
      return new Promise(resolve => {
        const startButton = modalContainer.querySelector(
          ".start-room"
        ) as HTMLButtonElement
        const cancelButton = modalContainer.querySelector(
          ".cancel-test"
        ) as HTMLButtonElement

        startButton.disabled = !testResult.isReady

        startButton.addEventListener("click", () => {
          modalContainer.remove()
          resolve(true)
        })

        cancelButton.addEventListener("click", () => {
          modalContainer.remove()
          resolve(false)
        })
      })
    } catch (error) {
      console.error("接続テストエラー:", error)
      return false
    }
  }

  private async runConnectivityTest(
    modalContainer: HTMLElement
  ): Promise<ConnectionStatus> {
    try {
      const statusIndicator = modalContainer.querySelector(".status-indicator")
      const statusMessage = modalContainer.querySelector(".status-message")

      if (statusIndicator && statusMessage) {
        statusIndicator.className = "status-indicator testing"
        statusMessage.textContent = "接続テスト実行中..."
      }

      // テスト用の���ームを作成しストリームをテスト
      await this.testLocalStream()

      // 接続状態のチェック
      const status = await this.checkConnectionStatus()

      if (statusIndicator && statusMessage) {
        statusIndicator.className = `status-indicator ${
          status.isReady ? "success" : "error"
        }`
        statusMessage.textContent = status.message
      }

      return status
    } catch (error) {
      console.error("接続テスト実行エラー:", error)
      throw error
    }
  }

  // joinRoom メソッドを更新
  async joinRoom() {
    try {
      if (this.room) {
        console.log('再参加のため、既存のルームをクリーンアップします');
        await this.leaveRoom();
      }
      
      await this.createRoom()

      if (!this.room) {
        throw new Error("ルームの作成に失敗しました");
      }
      // 接続テストモーダルを表示
      const canProceed = await this.showConnectivityTestModal()
      if (!canProceed) {
        throw new Error("ユーザーがキャンセルしました")
      }

      // 初期品質設定
      await this.setInitialVideoQuality();
      
      // SkyWayのルーム参加処理
      const localMember = await this.room?.join();
      if (!localMember) throw new Error("参加に失敗しました")

      // メッセージ受信コールバックを設定
      this.room?.onMessageReceived(event => {
        try {
          const { data, sender } = event
          console.log("メッセージを受信:", data, "送信者:", sender)
          this.appendMessage(sender.name, data as string)
        } catch (error) {
          console.error("メッセージ受信エラー:", error)
        }
      })

      // メッセージング機能の初期化
      console.log("メッセージング機能を初期化します")
      await this.room?.initializeMessaging()

      // 自分のIDを表示
      this.templeElement.myId.textContent = localMember.id

      // 自分のストリームを公開
      console.log("自分のストリームを公開します")
      if (this.stream.audioStream) {
        console.log("音声ストリームを公開します", {
          trackEnabled: this.stream.audioStream.track.enabled,
          trackMuted: this.stream.audioStream.track.muted
        });
        const audioPublication = await this.room?.publishStream(this.stream.audioStream);
        console.log("音声ストリーム公開完了:", {
          publicationId: audioPublication?.id,
          publisherId: this.room?.getLocalMember()?.id
        });
  
        // 自分の音声のUIも表示
        // await this.attachStreamToUI(this.stream.audioStream, {
        //   contentType: 'audio',
        //   publisher: {
        //     id: this.room?.getLocalMember()?.id,
        //     name: 'local'
        //   },
        //   id: audioPublication?.id
        // });
      }
      if (this.stream.videoStream) {
        console.log("ビデオストリームを公開します");
        const videoPublication = await this.room?.publishStream(this.stream.videoStream);
        console.log("ビデオストリーム公開完了:", videoPublication?.id);
      }

      // 既存のリモートストリームを購読
      const publications = this.room?.getRemotePublications() || []
      console.log("既存のリモート配信を確認:", {
        count: publications.length,
        types: publications.map(p => p.contentType)
      });

      for (const publication of publications) {
        console.log("配信タイプを確認:", publication.contentType);
        if (publication.contentType === 'audio' || publication.contentType === 'video') {
          await this.handleNewPublication(publication);
        }
      }

      this.room?.events.onStreamPublished?.add(async (e) => {
        console.log("新規ストリーム公開を検知:", {
          contentType: e.publication.contentType,
          publisherId: e.publication.publisher.id
        });
        await this.handleNewPublication(e.publication);
      });
      // 品質モニタリングを開始（確実に最後に実行）
      console.log('ルーム参加後に品質モニタリングを開始します');
      this.ensureQualityMonitoring();
    } catch (error) {
      console.error("ルーム参加エラー:", error)
      throw error
    }
  }

  // 新しく追加: 品質モニタリングの確実な開始を保証
private async ensureQualityMonitoring() {
  // 一度停止して確実に再開始
  this.stopQualityMonitoring();
  
  // 少し待機して、他の処理が完了するのを待つ
  await new Promise(resolve => setTimeout(resolve, 1000));
  
  if (!this.qualityMonitoringInterval) {
    this.startQualityMonitoring();
    
    // モニタリングが開始されたか確認
    if (!this.qualityMonitoringInterval) {
      console.error('品質モニタリングの開始に失敗しました');
    } else {
      console.log('品質モニタリングが正常に開始されました');
    }
  }
}

  async leaveRoom() {
    try {
      console.log('退室処理を開始します');
      
      // 品質モニタリングを停止
      this.stopQualityMonitoring();
       // 品質回復タイマーをクリア
      this.clearQualityRecoveryTimeouts();
      if (this.room) {
        await this.room.leave();
        this.room = undefined;
        console.log('ルームから正常に退室しました');
      }
      this.cleanupUI()

            // 状態をリセット
      this.lastMetrics = null;
      this.qualityHistory = [];
      this.currentRetryAttempt = 0;
      console.log('退室処理が完了しました。Room状態:', {
        hasRoom: !!this.room,
        subscriptions: this.room
      });
    } catch (error) {
      console.error("退室エラー:", error)
      throw error
    }
  }

  private cleanupUI() {
      // メッセージ履歴をクリア
    if (this.messageArea) {
      this.messageArea.innerHTML = '';
    }

    // リモートメディアエリアをクリア
    if (this.templeElement.remoteMediaArea) {
      this.templeElement.remoteMediaArea.innerHTML = ""
    }

    // 自分のIDをクリア
    if (this.templeElement.myId) {
      this.templeElement.myId.textContent = ""
    }

    // リモート音声エリアをクリア
    const audioContainer = document.getElementById("remote-audio-container")
    if (audioContainer) {
      audioContainer.innerHTML = ""
    }

    // リモート映像エリアをクリア
    const videoContainer = document.getElementById("remote-video-container")
    if (videoContainer) {
      videoContainer.innerHTML = ""
    }
  }

  // メッセージ表示関数
  private appendMessage(sender: string, content: string) {
    this.messageArea = document.getElementById("message-area")
    if (!this.messageArea) return

    const messageDiv = document.createElement("div")
    messageDiv.className = "message"

    const time = new Date().toLocaleTimeString()
    messageDiv.innerHTML = `
      <span class="sender">${this.escapeHtml(sender)}</span>
      <span class="time">${time}</span>
      <div class="content">${this.escapeHtml(content)}</div>
    `

    this.messageArea.appendChild(messageDiv)
    this.messageArea.scrollTop = this.messageArea.scrollHeight
  }

  // XSS対策用のエスケープ関数
  private escapeHtml(str: string): string {
    return str
      .replace(/&/g, "&amp;")
      .replace(/</g, "&lt;")
      .replace(/>/g, "&gt;")
      .replace(/"/g, "&quot;")
      .replace(/'/g, "&#039;")
  }

  // メッセージ送信メソッドを追加
  async sendMessage(message: string) {
    if (!this.room) throw new Error("ルームに参加していません")

    try {
      await this.room.sendMessage(message)
      // 自分のメッセージも表示
      const localMember = this.room.getLocalMember()
      const senderName = localMember?.name || "自分"
      this.appendMessage(senderName, message)
    } catch (error) {
      console.error("メッセージ送信エラー:", error)
      throw error
    }
  }

  private async updateTestResults(testResult: ConnectivityTestResult) {
    this.connectivityContainer = document.getElementById("connectivity-test-results")
    if (!this.connectivityContainer) return

    // テスト結果を表示
    this.connectivityContainer.style.display = "block"
    this.connectivityContainer.classList.add("show")

    // 各要素の更新と状態に応じたクラス付与
    this.updateTestResultItem(
      this.connectivityContainer,
      "ice-connectivity",
      testResult.iceConnectivity ? "成功" : "失敗",
      testResult.iceConnectivity ? "success" : "error"
    )

    this.updateTestResultItem(
      this.connectivityContainer,
      "network-latency",
      `${testResult.networkLatency}ms`,
      testResult.networkLatency <= 100
        ? "success"
        : testResult.networkLatency <= 300
          ? "warning"
          : "error"
    )

    this.updateTestResultItem(
      this.connectivityContainer,
      "audio-support",
      testResult.audioSupported ? "利用可能" : "利用不可",
      testResult.audioSupported ? "success" : "error"
    )

    this.updateTestResultItem(
      this.connectivityContainer,
      "video-support",
      testResult.videoSupported ? "利用可能" : "利用不可",
      testResult.videoSupported ? "success" : "error"
    )

    this.updateTestResultItem(
      this.connectivityContainer,
      "recommended-type",
      testResult.recommendedConnectionType || "不明",
      testResult.recommendedConnectionType === "P2P" ? "success" : "warning"
    )

    this.updateTestResultItem(
      this.connectivityContainer,    
      "test-connection-state",
      testResult.connectionState,
      testResult.connectionState === "connected" ? "success" : "warning"
    )

    // 接続メトリクスの更新
    if (this.templeElement.connectionState) {
      this.templeElement.connectionState.textContent =
        testResult.connectionState
    }
  }

  private updateTestUI(
    modalContainer: HTMLElement,
    testResult: ConnectionStatus
  ): void {
    try {
      this.updateStatusIndicator(modalContainer, testResult)
      this.updateDetailedTestResults(modalContainer)
      this.updateStartButton(modalContainer, testResult)
    } catch (error) {
      console.error("テストUI更新エラー:", error)
    }
  }

  private updateStatusIndicator(
    modalContainer: HTMLElement,
    testResult: ConnectionStatus
  ): void {
    const statusIndicator =
      modalContainer.querySelector<HTMLElement>(".status-indicator")
    const statusMessage =
      modalContainer.querySelector<HTMLElement>(".status-message")

    if (!statusIndicator || !statusMessage) {
      console.warn("ステータス表示要素が見つかりま��ん")
      return
    }

    statusIndicator.className = `status-indicator ${
      testResult.isReady ? "success" : "error"
    }`
    statusMessage.textContent = testResult.message
  }

  private updateDetailedTestResults(modalContainer: HTMLElement): void {
    if (!this.lastConnectionTest) {
      console.warn("接続テスト結果が存在しません")
      return
    }

    const testResults: Array<{
      id: string
      value: string
      getStatus: () => "success" | "warning" | "error"
    }> = [
      {
        id: "test-ice-status",
        value: this.lastConnectionTest.iceConnectivity ? "成功" : "失敗",
        getStatus: () =>
          this.lastConnectionTest?.iceConnectivity ? "success" : "error"
      },
      {
        id: "test-latency",
        value: `${this.lastConnectionTest.networkLatency}ms`,
        getStatus: () => {
          const latency = this.lastConnectionTest?.networkLatency ?? 0
          if (latency <= 100) return "success"
          if (latency <= 300) return "warning"
          return "error"
        }
      },
      {
        id: "test-audio",
        value: this.lastConnectionTest.audioSupported ? "利用可能" : "利用不可",
        getStatus: () =>
          this.lastConnectionTest?.audioSupported ? "success" : "error"
      },
      {
        id: "test-video",
        value: this.lastConnectionTest.videoSupported ? "利用可能" : "利用不可",
        getStatus: () =>
          this.lastConnectionTest?.videoSupported ? "success" : "error"
      }
    ]

    testResults.forEach(({ id, value, getStatus }) => {
      this.updateTestResultItem(modalContainer, id, value, getStatus())
    })
  }

  private updateStartButton(
    modalContainer: HTMLElement,
    testResult: ConnectionStatus
  ): void {
    const startButton =
      modalContainer.querySelector<HTMLButtonElement>(".start-room")
    if (!startButton) {
      console.warn("入室ボタンが見つかりません")
      return
    }

    startButton.disabled = !testResult.isReady
  }

  private updateTestResultItem(
    modalContainer: HTMLElement,
    id: string,
    value: string,
    statusClass: "success" | "warning" | "error"
  ): void {
    const element = modalContainer.querySelector<HTMLElement>(`#${id}`)
    if (!element) {
      console.warn(`テスト結果要素が見つかりません: ${id}`)
      return
    }

    element.textContent = value
    element.className = `value ${statusClass}`
  }

  private async setInitialVideoQuality() {
    console.log("setInitialVideoQuality 起動");
    
    if (!this.stream.videoStream) return;

    try {
      const initialQuality = QUALITY_PRESETS.medium;
      await this.stream.videoStream.track?.applyConstraints({
        width: { 
          ideal: initialQuality.width,
          min: initialQuality.minWidth 
        },
        height: { 
          ideal: initialQuality.height,
          min: initialQuality.minHeight 
        },
        frameRate: { 
          ideal: initialQuality.frameRate,
          min: initialQuality.minFrameRate 
        }
      });
    } catch (error) {
      console.error('ビデオ品質の初期設定に失敗:', error);
    }
  }

  private startQualityMonitoring() {
    this.stopQualityMonitoring();

    if (!this.stream.videoStream) {
      console.warn('ビデオストリームが存在しないため、品質モニタリングを開始できません');
      return;
    }

    console.log('品質モニタリングを開始します');

      // 初期状態の確認
    console.log('初期状態:', {
      room: !!this.room,
      subscriptions: this.room ? Array.from(this.room.subscriptions.values()) : [],
      videoStream: !!this.stream.videoStream,
      videoTrack: !!this.stream.videoStream?.track
    });
    
    const intervalId = window.setInterval(async () => {
      try {
        if (!this.stream.videoStream?.track || !this.room) {
          console.warn('必要なリソースが存在しないため、モニタリングを停止します', {
            hasVideoTrack: !!this.stream.videoStream?.track,
            hasRoom: !!this.room
          });
          this.stopQualityMonitoring();
          return;
        }

        const settings = this.stream.videoStream?.track?.getSettings();
        const currentQuality = {
          width: settings?.width,
          height: settings?.height,
          frameRate: settings?.frameRate
        };

        // 現在の品質をログ出力
        // メトリクス取得前の状態確認
        console.log('メトリクス取得前の状態:', {
          subscriptionsCount: this.room.subscriptions.size,
          currentQuality
        });

        // ネットワーク品質メトリクスの取得
        const metrics = await this.getNetworkMetrics();
        console.log({metrics});
        console.log(this.connectivityContainer);
        
        if (metrics && this.connectivityContainer) {
          this.updateTestResultItem(
            this.connectivityContainer,
            "rtt",
            `${(metrics.roundTripTime * 1000).toFixed(1)}ms`,
            this.getRTTStatusClass(metrics.roundTripTime)
          );
  
          this.updateTestResultItem(
            this.connectivityContainer,
            "available-bitrate",
            `${(metrics.availableBitrate / 1000000).toFixed(1)}Mbps`,
            this.getBitrateStatusClass(metrics.availableBitrate)
          );
      
          this.updateTestResultItem(
            this.connectivityContainer,
            "connection-state",
            metrics.connectionState,
            this.getConnectionStatusClass(metrics.connectionState)
          );
    
          const qualityStatus = this.analyzeNetworkQuality(metrics);
          this.updateQualityHistory(qualityStatus);
          
          console.log('現在の品質態:', {
            currentQuality,
            networkMetrics: metrics,
            qualityStatus,
            history: this.qualityHistory
          });

          if (this.shouldUpgradeQuality()) {
            if (
              this.isQualityMaintained(currentQuality, QUALITY_PRESETS.medium) && 
              (
                (currentQuality.width || 0) < QUALITY_PRESETS.high.width ||
                (currentQuality.height || 0) < QUALITY_PRESETS.high.height ||
                (currentQuality.frameRate || 0) < QUALITY_PRESETS.high.frameRate
              )
            ) {
              console.log("ネットワーク状態が安定しているため、高品質への引き上げを試みます");
              this.attemptHighQuality();
            }
          } else if (this.shouldDowngradeQuality()) {
            console.log("ネットワーク状態が悪化しているため、品質を下げます");
            this.handleLowQuality();
          }
        }
        
      } catch (error) {
        console.error('品質モニタリングエラー:', error);
      }
    }, 5000) as unknown as NodeJS.Timeout; // 5秒ごとにモニタリング

    this.qualityMonitoringInterval = intervalId;
    console.log('品質モニタリングのインターバルID:', this.qualityMonitoringInterval);
  }

  private stopQualityMonitoring() {
    if (this.qualityMonitoringInterval) {
      console.log('品質モニタリングを停止します');
      window.clearInterval(this.qualityMonitoringInterval as NodeJS.Timeout);
      this.qualityMonitoringInterval = null;
    }
  }

  private async getNetworkMetrics(): Promise<NetworkQualityMetrics | null> {
    try {
      if (!this.room) {
        console.warn('ルームが存在しないため、メトリクスを取得できません');
        return null;
      }

      const subscriptions = Array.from(this.room?.subscriptions.values() || []);
      console.log('現在のサブスクリプション:', subscriptions);

      const videoSubscription = subscriptions.find(
        sub => sub.subscription.contentType === 'video'
      );
      
      if (!videoSubscription) {
        console.warn('ビデオサブスクリプションが見つかりません');
        return null;
      }

      const stats = await videoSubscription.subscription.getStats();
      console.log('取得したStats:', stats);

      if (!stats || stats.length === 0) {
        console.warn('統計情報が取得できません');
        return null;
      }

      const videoStats = stats.find(stat => stat.type === 'inbound-rtp' && stat.kind === 'video');
      const candidatePair = stats.find(stat => stat.type === 'candidate-pair' && stat.nominated);
      const transport = stats.find(stat => stat.type === 'transport');

      if (!videoStats || !candidatePair || !transport) {
        console.warn('必要な統計情報が不足しています:', {
          hasVideoStats: !!videoStats,
          hasCandidatePair: !!candidatePair,
          hasTransport: !!transport
        });
        return null;
      }

      return {
        // 基本メトリクス
        bytesReceived: videoStats.bytesReceived,
        packetsReceived: videoStats.packetsReceived,
        packetsLost: videoStats.packetsLost,
        nackCount: videoStats.nackCount,
        pliCount: videoStats.pliCount,
        timestamp: Date.now(),
        
        // 追加メトリクス
        roundTripTime: candidatePair.currentRoundTripTime,
        availableBitrate: candidatePair.availableOutgoingBitrate,
        jitter: videoStats.jitter,
        freezeCount: videoStats.freezeCount,
        freezeDuration: videoStats.totalFreezesDuration,
        connectionState: `ICE: ${transport.iceState}, DTLS: ${transport.dtlsState}`
      };
    } catch (error) {
      console.error('ネットワークメトリクス取得エラー:', error);
      return null;
    }
  }

  private analyzeNetworkQuality(metrics: NetworkQualityMetrics): 'good' | 'bad' {
    if (!this.lastMetrics) {
      this.lastMetrics = metrics;
      return 'good';
    }

    const timeDiff = (metrics.timestamp - this.lastMetrics.timestamp) / 1000; // 秒単位
    
    // パケットロス率の計算
    const totalPackets = metrics.packetsReceived + metrics.packetsLost;
    const lastTotalPackets = this.lastMetrics.packetsReceived + this.lastMetrics.packetsLost;
    const packetLossRate = 
      ((metrics.packetsLost - this.lastMetrics.packetsLost) / 
      (totalPackets - lastTotalPackets)) * 100;

    // スループットの計算 (bps)
    const throughput = 
      ((metrics.bytesReceived - this.lastMetrics.bytesReceived) * 8) / timeDiff;

    // NACK（再送要求）とPLI（キーフレーム要求）の増加率
    const nackRate = (metrics.nackCount - this.lastMetrics.nackCount) / timeDiff;
    const pliRate = (metrics.pliCount - this.lastMetrics.pliCount) / timeDiff;

    this.lastMetrics = metrics;

    // 品質判定の基準値
    const isGoodQuality = 
      packetLossRate < 5 && // パケットロス率5%未満
      throughput > 500000 && // スループット500kbps以上
      nackRate < 5 && // 1秒あたりのNACK数5未満
      pliRate < 2; // 1秒あたりのPLI数2未満

    return isGoodQuality ? 'good' : 'bad';
  }

  private updateQualityHistory(quality: 'good' | 'bad') {
    this.qualityHistory.push(quality);
    if (this.qualityHistory.length > this.HISTORY_SIZE) {
      this.qualityHistory.shift();
    }
  }

  private shouldUpgradeQuality(): boolean {
    const goodCount = this.qualityHistory.filter(q => q === 'good').length;
    return goodCount >= Math.ceil(this.HISTORY_SIZE * 0.8);
  }

  private shouldDowngradeQuality(): boolean {
    const badCount = this.qualityHistory.filter(q => q === 'bad').length;
    return badCount >= Math.ceil(this.HISTORY_SIZE * 0.5);
  }

  private handleLowQuality() {
    // ユーザーに通知
    this.showQualityWarning(
      '通信品質が低下しています。ネットワーク環境をご確認ください。'
    );

    // 必要に応じて品質回復のための処理
    this.attemptQualityRecovery();
  }

  private showQualityWarning(message: string) {
    const warningElement = document.createElement('div');
    warningElement.className = 'quality-warning';
    warningElement.textContent = message;
    
    // スタイル設定
    Object.assign(warningElement.style, {
      position: 'fixed',
      top: '20px',
      right: '20px',
      padding: '10px 20px',
      backgroundColor: 'rgba(255, 193, 7, 0.9)',
      color: '#000',
      borderRadius: '4px',
      zIndex: '1000'
    });
    
    document.body.appendChild(warningElement);
    
    // 10秒後に警告を消す
    setTimeout(() => warningElement.remove(), 10000);
  }

  private async attemptQualityRecovery() {
    if (!this.stream.videoStream?.track) return;

    try {
      // 既存のタイマーをクリア
      this.clearQualityRecoveryTimeouts();
      // 一度低品質に落として、徐々に回復を試みる
      await this.stream.videoStream.track.applyConstraints({
        width: { ideal: QUALITY_PRESETS.low.width },
        height: { ideal: QUALITY_PRESETS.low.height },
        frameRate: { ideal: QUALITY_PRESETS.low.frameRate }
      });

      // 30秒後に中品質への回復を試みる
      const mediumQualityTimeout = window.setTimeout(async () => {
        try {
          await this.stream.videoStream?.track?.applyConstraints({
            width: { ideal: QUALITY_PRESETS.medium.width },
            height: { ideal: QUALITY_PRESETS.medium.height },
            frameRate: { ideal: QUALITY_PRESETS.medium.frameRate }
          });

          // さらに30秒後に高品質への回復を試みる
          const highQualityTimeout = window.setTimeout(async () => {
            try {
              const settings = this.stream.videoStream?.track?.getSettings();
              const currentQuality = {
                width: settings?.width,
                height: settings?.height,
                frameRate: settings?.frameRate
              };

              // 中品質維持でている場合のみ高品質に引き上げる
              if (this.isQualityMaintained(currentQuality, QUALITY_PRESETS.medium)) {
                console.log("高品質に引き上げます");
                
                await this.stream.videoStream?.track?.applyConstraints({
                  width: { ideal: QUALITY_PRESETS.high.width },
                  height: { ideal: QUALITY_PRESETS.high.height },
                  frameRate: { ideal: QUALITY_PRESETS.high.frameRate }
                });
                console.log('高品質に引き上げました');
              }
            } catch (error) {
              console.error('高品質への引き上げに失敗:', error);
            }
          }, 30000); // さらに30秒後

          this.qualityRecoveryTimeouts.push(highQualityTimeout);

        } catch (error) {
          console.error('中品質への回復に失敗:', error);
        }
      }, 30000); // 30秒後

      this.qualityRecoveryTimeouts.push(mediumQualityTimeout);

    } catch (error) {
      console.error('品質調整に失敗:', error);
    }
  }

  // タイマーをクリアするメソッドを追加
  private clearQualityRecoveryTimeouts() {
    this.qualityRecoveryTimeouts.forEach(timeoutId => {
      window.clearTimeout(timeoutId);
    });
    this.qualityRecoveryTimeouts = [];
  }

  // 高品質への引き上げを試みるメソッドを追加
  private async attemptHighQuality() {
    if (!this.stream.videoStream?.track) return;

    try {
      console.log('高品質への引き上げを試みます');
      await this.stream.videoStream.track.applyConstraints({
        width: { 
          ideal: QUALITY_PRESETS.high.width,
          min: QUALITY_PRESETS.high.minWidth 
        },
        height: { 
          ideal: QUALITY_PRESETS.high.height,
          min: QUALITY_PRESETS.high.minHeight 
        },
        frameRate: { 
          ideal: QUALITY_PRESETS.high.frameRate,
          min: QUALITY_PRESETS.high.minFrameRate 
        }
      });
      
      // 成功通知
      this.showQualityInfo('通信品質が安定したため、高品質モードに切り替えました。');
      console.log('高品質に引き上げました');
      
    } catch (error) {
      console.error('高品質への引き上げに失敗:', error);
    }
  }

  // 情報通知用のメソッドを追加
  private showQualityInfo(message: string) {
    const infoElement = document.createElement('div');
    infoElement.className = 'quality-info';
    infoElement.textContent = message;
    
    // スタイル設定
    Object.assign(infoElement.style, {
      position: 'fixed',
      top: '20px',
      right: '20px',
      padding: '10px 20px',
      backgroundColor: 'rgba(33, 150, 243, 0.9)', // 青系の色を使用
      color: '#fff',
      borderRadius: '4px',
      zIndex: '1000'
    });
    
    document.body.appendChild(infoElement);
    
    // 5秒後に通知を消す
    setTimeout(() => infoElement.remove(), 5000);
  }

  private isQualityMaintained(
    currentQuality: {
      width?: number;
      height?: number;
      frameRate?: number;
    },
    targetQuality: VideoQualityPreset
  ): boolean {
    // 現在の品質が目標品質の90%以上を維持できているかチェック
    return (
      (currentQuality.width || 0) >= (targetQuality.minWidth || 0) &&
      (currentQuality.height || 0) >= (targetQuality.minHeight || 0) &&
      (currentQuality.frameRate || 0) >= (targetQuality.minFrameRate || 0)
    );
  }

  private getRTTStatusClass(rtt: number): 'success' | 'warning' | 'error' {
    if (rtt < 0.1) return 'success';  // 100ms未満
    if (rtt < 0.3) return 'warning';  // 300ms未満
    return 'error';
  }
  
  private getBitrateStatusClass(bitrate: number): 'success' | 'warning' | 'error' {
    if (bitrate > 2000000) return 'success';  // 2Mbps以上
    if (bitrate > 1000000) return 'warning';  // 1Mbps以上
    return 'error';
  }
  
  private getConnectionStatusClass(state: string): 'success' | 'warning' | 'error' {
    return state.includes('connected') ? 'success' : 'warning';
  }

  private handleConnectionStateChange(state: string) {
    // 状態に応じたメッセージとアクション
    const stateActions: Record<string, { 
      message: string, 
      type: 'info' | 'warning' | 'error',
      action: () => void 
    }> = {
      'connecting': {
        message: '接続を確立しています...',
        type: 'info',
        action: () => this.showLoadingIndicator()
      },
      'connected': {
        message: '接続が確立されました',
        type: 'info',
        action: () => {
          this.hideLoadingIndicator();
          this.ensureQualityMonitoring(); // 接続確立後に品質モニタリングを開始
        }
      },
      'disconnected': {
        message: '接続が切断されました。再接続を試みます...',
        type: 'warning',
        action: () => this.attemptReconnection()
      },
      'failed': {
        message: '接続に失敗しました。ネットワーク環境をご確認ください',
        type: 'error',
        action: () => this.handleConnectionFailure()
      }
    };

    const stateInfo = stateActions[state] || {
      message: `接続状態が変更されました: ${state}`,
      type: 'info',
      action: () => {}
    };

    // ユーザーへの通知
    this.showNotification(stateInfo.message, stateInfo.type);
    
    // 対応するアクションの実行
    stateInfo.action();
  }

  private showNotification(message: string, type: 'info' | 'warning' | 'error') {
    const notificationElement = document.createElement('div');
    notificationElement.className = `connection-notification ${type}`;
    notificationElement.textContent = message;

    // スタイル設定
    Object.assign(notificationElement.style, {
      position: 'fixed',
      top: '20px',
      right: '20px',
      padding: '12px 20px',
      borderRadius: '4px',
      zIndex: '1000',
      animation: 'fadeInOut 4s ease-in-out',
      backgroundColor: type === 'error' ? 'rgba(244, 67, 54, 0.9)' :
                      type === 'warning' ? 'rgba(255, 193, 7, 0.9)' :
                      'rgba(33, 150, 243, 0.9)',
      color: '#fff'
    });

    document.body.appendChild(notificationElement);
    setTimeout(() => notificationElement.remove(), 4000);
  }

  private async attemptReconnection(retryCount = 0, maxRetries = 3) {
    if (retryCount >= maxRetries) {
      this.showNotification('再接続に失敗しました。ページを更新してください。', 'error');
      return;
    }

    try {
      await new Promise(resolve => setTimeout(resolve, 2000 * (retryCount + 1))); // 指数バックオフ
      // 再接続ロジックの実装
      // ...

    } catch (error) {
      console.error('再接続失敗:', error);
      await this.attemptReconnection(retryCount + 1, maxRetries);
    }
  }

  private handleConnectionFailure() {
    // 接続失敗時の処理
    this.cleanupTestResources();
    this.showRetryDialog();
  }

  private showLoadingIndicator() {
    if (this.loadingIndicator) return;

    this.loadingIndicator = document.createElement('div');
    this.loadingIndicator.className = 'loading-indicator';
    
    Object.assign(this.loadingIndicator.style, {
      position: 'fixed',
      top: '50%',
      left: '50%',
      transform: 'translate(-50%, -50%)',
      background: 'rgba(0, 0, 0, 0.7)',
      padding: '20px',
      borderRadius: '8px',
      color: 'white',
      zIndex: '1000',
      display: 'flex',
      flexDirection: 'column',
      alignItems: 'center',
      gap: '10px'
    });

    this.loadingIndicator.innerHTML = `
      <div class="spinner" style="
        width: 40px;
        height: 40px;
        border: 4px solid #f3f3f3;
        border-top: 4px solid #3498db;
        border-radius: 50%;
        animation: spin 1s linear infinite;
      "></div>
      <div>接続中...</div>
    `;

    // スピナーのアニメーションスタイルを追加
    const style = document.createElement('style');
    style.textContent = `
      @keyframes spin {
        0% { transform: rotate(0deg); }
        100% { transform: rotate(360deg); }
      }
    `;
    document.head.appendChild(style);

    document.body.appendChild(this.loadingIndicator);
  }

  private hideLoadingIndicator() {
    if (this.loadingIndicator) {
      this.loadingIndicator.remove();
      this.loadingIndicator = null;
    }
  }

  // コンポーネントの破棄時にも確実にクリーンアップ
  public dispose() {
    console.log('VideoChat インスタンスの破棄を開始します');

    // イベントリスナーの削除
    window.removeEventListener('beforeunload', this.dispose);
    document.removeEventListener('keydown', this.dispose);
    this.clearQualityRecoveryTimeouts();
    this.stopQualityMonitoring();
    this.leaveRoom();

    console.log('VideoChat インスタンスの破棄が完了しました');
  }
}<|MERGE_RESOLUTION|>--- conflicted
+++ resolved
@@ -106,7 +106,6 @@
     private stream: Stream,
     private templeElement: TempleElement,
     private connectivityContainer: HTMLElement | null
-<<<<<<< HEAD
   ) {
     window.addEventListener('beforeunload', () => {
       console.log('ページアンロードによるクリーンアップを実行します');
@@ -120,10 +119,7 @@
         this.dispose();
       }
     });
-  }
-=======
-  ) {}
->>>>>>> fdda5c26
+  }) {}
 
   private showLoading(message: string = "接続テスト中...") {
     const overlay = document.getElementById("loading-overlay")
